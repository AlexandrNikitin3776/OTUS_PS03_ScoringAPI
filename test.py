import hashlib
import datetime
import functools
import unittest

import api


def cases(cases):
    def decorator(f):
        @functools.wraps(f)
        def wrapper(*args):
            for c in cases:
                new_args = args + (c if isinstance(c, tuple) else (c,))
                f(*new_args)
        return wrapper
    return decorator


class TestSuite(unittest.TestCase):
    def setUp(self):
        self.context = {}
        self.headers = {}
        self.settings = {}

    def get_response(self, request):
        return api.method_handler({"body": request, "headers": self.headers}, self.context, self.settings)

    def set_valid_auth(self, request):
        if request.get("login") == api.ADMIN_LOGIN:
            msg=datetime.datetime.now().strftime("%Y%m%d%H") + api.ADMIN_SALT
            request["token"] = hashlib.sha512(msg.encode('utf-8')).hexdigest()
        else:
            msg = request.get("account", "") + request.get("login", "") + api.SALT
<<<<<<< HEAD
        request["token"] = hashlib.sha512(msg.encode('utf-8')).hexdigest()

# +
    def test_empty_request(self):
        _, code = self.get_response({})
        self.assertEqual(api.INVALID_REQUEST, code)
# +
    @cases([
        {"account": "horns&hoofs",
         "login": "h&f", "method":
         "online_score",
         "token": "",
         "arguments": {}},
        {"account": "horns&hoofs",
         "login": "h&f", "method":
         "online_score",
         "token": "sdd",
         "arguments": {}},
        {"account": "horns&hoofs",
         "login": "admin",
         "method": "online_score",
         "token": "",
         "arguments": {}},
=======
            request["token"] = hashlib.sha512(msg.encode('utf-8')).hexdigest()

    def test_empty_request(self):
        _, code = self.get_response({})
        self.assertEqual(api.INVALID_REQUEST, code)

    @cases([
        {"account": "horns&hoofs", "login": "h&f", "method": "online_score", "token": "", "arguments": {}},
        {"account": "horns&hoofs", "login": "h&f", "method": "online_score", "token": "sdd", "arguments": {}},
        {"account": "horns&hoofs", "login": "admin", "method": "online_score", "token": "", "arguments": {}},
>>>>>>> 8f5f0c93
    ])
    def test_bad_auth(self, request):
        _, code = self.get_response(request)
        self.assertEqual(api.FORBIDDEN, code)
<<<<<<< HEAD
# +
=======

>>>>>>> 8f5f0c93
    @cases([
        {"account": "horns&hoofs", "login": "h&f", "method": "online_score"},
        {"account": "horns&hoofs", "login": "h&f", "arguments": {}},
        {"account": "horns&hoofs", "method": "online_score", "arguments": {}},
    ])
    def test_invalid_method_request(self, request):
        self.set_valid_auth(request)
        response, code = self.get_response(request)
        self.assertEqual(api.INVALID_REQUEST, code)
        self.assertTrue(len(response))
<<<<<<< HEAD
# +
=======

>>>>>>> 8f5f0c93
    @cases([
        {},
        {"phone": "79175002040"},
        {"phone": "89175002040", "email": "stupnikov@otus.ru"},
        {"phone": "79175002040", "email": "stupnikovotus.ru"},
        {"phone": "79175002040", "email": "stupnikov@otus.ru", "gender": -1},
        {"phone": "79175002040", "email": "stupnikov@otus.ru", "gender": "1"},
<<<<<<< HEAD
        {"phone": "79175002040",
         "email": "stupnikov@otus.ru",
         "gender": 1,
         "birthday": "01.01.1890"},
        {"phone": "79175002040",
         "email": "stupnikov@otus.ru",
         "gender": 1,
         "birthday": "XXX"},
        {"phone": "79175002040",
         "email": "stupnikov@otus.ru",
         "gender": 1,
         "birthday": "01.01.2000",
         "first_name": 1},
        {"phone": "79175002040",
         "email": "stupnikov@otus.ru",
         "gender": 1,
         "birthday": "01.01.2000",
         "first_name": "s",
         "last_name": 2},
=======
        {"phone": "79175002040", "email": "stupnikov@otus.ru", "gender": 1, "birthday": "01.01.1890"},
        {"phone": "79175002040", "email": "stupnikov@otus.ru", "gender": 1, "birthday": "XXX"},
        {"phone": "79175002040", "email": "stupnikov@otus.ru", "gender": 1, "birthday": "01.01.2000", "first_name": 1},
        {"phone": "79175002040", "email": "stupnikov@otus.ru", "gender": 1, "birthday": "01.01.2000",
         "first_name": "s", "last_name": 2},
>>>>>>> 8f5f0c93
        {"phone": "79175002040", "birthday": "01.01.2000", "first_name": "s"},
        {"email": "stupnikov@otus.ru", "gender": 1, "last_name": 2},
    ])
    def test_invalid_score_request(self, arguments):
<<<<<<< HEAD
        request = {"account": "horns&hoofs",
                   "login": "h&f",
                   "method": "online_score",
                   "arguments": arguments}
=======
        request = {"account": "horns&hoofs", "login": "h&f", "method": "online_score", "arguments": arguments}
>>>>>>> 8f5f0c93
        self.set_valid_auth(request)
        response, code = self.get_response(request)
        self.assertEqual(api.INVALID_REQUEST, code, arguments)
        self.assertTrue(len(response))
<<<<<<< HEAD
# +
=======

>>>>>>> 8f5f0c93
    @cases([
        {"phone": "79175002040", "email": "stupnikov@otus.ru"},
        {"phone": 79175002040, "email": "stupnikov@otus.ru"},
        {"gender": 1, "birthday": "01.01.2000", "first_name": "a", "last_name": "b"},
        {"gender": 0, "birthday": "01.01.2000"},
        {"gender": 2, "birthday": "01.01.2000"},
        {"first_name": "a", "last_name": "b"},
        {"phone": "79175002040", "email": "stupnikov@otus.ru", "gender": 1, "birthday": "01.01.2000",
         "first_name": "a", "last_name": "b"},
    ])
    def test_ok_score_request(self, arguments):
        request = {"account": "horns&hoofs", "login": "h&f", "method": "online_score", "arguments": arguments}
        self.set_valid_auth(request)
        response, code = self.get_response(request)
        self.assertEqual(api.OK, code, arguments)
        score = response.get("score")
        self.assertTrue(isinstance(score, (int, float)) and score >= 0, arguments)
        self.assertEqual(sorted(self.context["has"]), sorted(arguments.keys()))

<<<<<<< HEAD
# +
    def test_ok_score_admin_request(self):
        arguments = {"phone": "79175002040", "email": "stupnikov@otus.ru"}
        request = {"account": "horns&hoofs",
                   "login": "admin",
                   "method": "online_score",
                   "arguments": arguments}
=======
    def test_ok_score_admin_request(self):
        arguments = {"phone": "79175002040", "email": "stupnikov@otus.ru"}
        request = {"account": "horns&hoofs", "login": "admin", "method": "online_score", "arguments": arguments}
>>>>>>> 8f5f0c93
        self.set_valid_auth(request)
        response, code = self.get_response(request)
        self.assertEqual(api.OK, code)
        score = response.get("score")
        self.assertEqual(score, 42)
<<<<<<< HEAD
# +
=======

>>>>>>> 8f5f0c93
    @cases([
        {},
        {"date": "20.07.2017"},
        {"client_ids": [], "date": "20.07.2017"},
        {"client_ids": {1: 2}, "date": "20.07.2017"},
        {"client_ids": ["1", "2"], "date": "20.07.2017"},
        {"client_ids": [1, 2], "date": "XXX"},
    ])
    def test_invalid_interests_request(self, arguments):
<<<<<<< HEAD
        request = {"account": "horns&hoofs",
                   "login": "h&f",
                   "method": "clients_interests",
                   "arguments": arguments}
=======
        request = {"account": "horns&hoofs", "login": "h&f", "method": "clients_interests", "arguments": arguments}
>>>>>>> 8f5f0c93
        self.set_valid_auth(request)
        response, code = self.get_response(request)
        self.assertEqual(api.INVALID_REQUEST, code, arguments)
        self.assertTrue(len(response))

    @cases([
<<<<<<< HEAD
        {"client_ids": [1, 2, 3],
         "date": datetime.datetime.today().strftime("%d.%m.%Y")},
=======
        {"client_ids": [1, 2, 3], "date": datetime.datetime.today().strftime("%d.%m.%Y")},
>>>>>>> 8f5f0c93
        {"client_ids": [1, 2], "date": "19.07.2017"},
        {"client_ids": [0]},
    ])
    def test_ok_interests_request(self, arguments):
<<<<<<< HEAD
        request = {"account": "horns&hoofs",
                   "login": "h&f",
                   "method": "clients_interests",
                   "arguments": arguments}
=======
        request = {"account": "horns&hoofs", "login": "h&f", "method": "clients_interests", "arguments": arguments}
>>>>>>> 8f5f0c93
        self.set_valid_auth(request)
        response, code = self.get_response(request)
        self.assertEqual(api.OK, code, arguments)
        self.assertEqual(len(arguments["client_ids"]), len(response))
<<<<<<< HEAD
        self.assertTrue(all(
                v and isinstance(v, list)
                and all(isinstance(i, (bytes, str)) for i in v)
                for v in response.values())
        )
        self.assertEqual(
                self.context.get("nclients"),
                len(arguments["client_ids"])
        )
=======
        self.assertTrue(all(v and isinstance(v, list) and all(isinstance(i, (bytes, str)) for i in v)
                        for v in response.values()))
        self.assertEqual(self.context.get("nclients"), len(arguments["client_ids"]))
>>>>>>> 8f5f0c93


if __name__ == "__main__":
    unittest.main()<|MERGE_RESOLUTION|>--- conflicted
+++ resolved
@@ -32,31 +32,6 @@
             request["token"] = hashlib.sha512(msg.encode('utf-8')).hexdigest()
         else:
             msg = request.get("account", "") + request.get("login", "") + api.SALT
-<<<<<<< HEAD
-        request["token"] = hashlib.sha512(msg.encode('utf-8')).hexdigest()
-
-# +
-    def test_empty_request(self):
-        _, code = self.get_response({})
-        self.assertEqual(api.INVALID_REQUEST, code)
-# +
-    @cases([
-        {"account": "horns&hoofs",
-         "login": "h&f", "method":
-         "online_score",
-         "token": "",
-         "arguments": {}},
-        {"account": "horns&hoofs",
-         "login": "h&f", "method":
-         "online_score",
-         "token": "sdd",
-         "arguments": {}},
-        {"account": "horns&hoofs",
-         "login": "admin",
-         "method": "online_score",
-         "token": "",
-         "arguments": {}},
-=======
             request["token"] = hashlib.sha512(msg.encode('utf-8')).hexdigest()
 
     def test_empty_request(self):
@@ -67,16 +42,11 @@
         {"account": "horns&hoofs", "login": "h&f", "method": "online_score", "token": "", "arguments": {}},
         {"account": "horns&hoofs", "login": "h&f", "method": "online_score", "token": "sdd", "arguments": {}},
         {"account": "horns&hoofs", "login": "admin", "method": "online_score", "token": "", "arguments": {}},
->>>>>>> 8f5f0c93
     ])
     def test_bad_auth(self, request):
         _, code = self.get_response(request)
         self.assertEqual(api.FORBIDDEN, code)
-<<<<<<< HEAD
-# +
-=======
 
->>>>>>> 8f5f0c93
     @cases([
         {"account": "horns&hoofs", "login": "h&f", "method": "online_score"},
         {"account": "horns&hoofs", "login": "h&f", "arguments": {}},
@@ -87,11 +57,7 @@
         response, code = self.get_response(request)
         self.assertEqual(api.INVALID_REQUEST, code)
         self.assertTrue(len(response))
-<<<<<<< HEAD
-# +
-=======
 
->>>>>>> 8f5f0c93
     @cases([
         {},
         {"phone": "79175002040"},
@@ -99,54 +65,21 @@
         {"phone": "79175002040", "email": "stupnikovotus.ru"},
         {"phone": "79175002040", "email": "stupnikov@otus.ru", "gender": -1},
         {"phone": "79175002040", "email": "stupnikov@otus.ru", "gender": "1"},
-<<<<<<< HEAD
-        {"phone": "79175002040",
-         "email": "stupnikov@otus.ru",
-         "gender": 1,
-         "birthday": "01.01.1890"},
-        {"phone": "79175002040",
-         "email": "stupnikov@otus.ru",
-         "gender": 1,
-         "birthday": "XXX"},
-        {"phone": "79175002040",
-         "email": "stupnikov@otus.ru",
-         "gender": 1,
-         "birthday": "01.01.2000",
-         "first_name": 1},
-        {"phone": "79175002040",
-         "email": "stupnikov@otus.ru",
-         "gender": 1,
-         "birthday": "01.01.2000",
-         "first_name": "s",
-         "last_name": 2},
-=======
         {"phone": "79175002040", "email": "stupnikov@otus.ru", "gender": 1, "birthday": "01.01.1890"},
         {"phone": "79175002040", "email": "stupnikov@otus.ru", "gender": 1, "birthday": "XXX"},
         {"phone": "79175002040", "email": "stupnikov@otus.ru", "gender": 1, "birthday": "01.01.2000", "first_name": 1},
         {"phone": "79175002040", "email": "stupnikov@otus.ru", "gender": 1, "birthday": "01.01.2000",
          "first_name": "s", "last_name": 2},
->>>>>>> 8f5f0c93
         {"phone": "79175002040", "birthday": "01.01.2000", "first_name": "s"},
         {"email": "stupnikov@otus.ru", "gender": 1, "last_name": 2},
     ])
     def test_invalid_score_request(self, arguments):
-<<<<<<< HEAD
-        request = {"account": "horns&hoofs",
-                   "login": "h&f",
-                   "method": "online_score",
-                   "arguments": arguments}
-=======
         request = {"account": "horns&hoofs", "login": "h&f", "method": "online_score", "arguments": arguments}
->>>>>>> 8f5f0c93
         self.set_valid_auth(request)
         response, code = self.get_response(request)
         self.assertEqual(api.INVALID_REQUEST, code, arguments)
         self.assertTrue(len(response))
-<<<<<<< HEAD
-# +
-=======
 
->>>>>>> 8f5f0c93
     @cases([
         {"phone": "79175002040", "email": "stupnikov@otus.ru"},
         {"phone": 79175002040, "email": "stupnikov@otus.ru"},
@@ -166,29 +99,15 @@
         self.assertTrue(isinstance(score, (int, float)) and score >= 0, arguments)
         self.assertEqual(sorted(self.context["has"]), sorted(arguments.keys()))
 
-<<<<<<< HEAD
-# +
-    def test_ok_score_admin_request(self):
-        arguments = {"phone": "79175002040", "email": "stupnikov@otus.ru"}
-        request = {"account": "horns&hoofs",
-                   "login": "admin",
-                   "method": "online_score",
-                   "arguments": arguments}
-=======
     def test_ok_score_admin_request(self):
         arguments = {"phone": "79175002040", "email": "stupnikov@otus.ru"}
         request = {"account": "horns&hoofs", "login": "admin", "method": "online_score", "arguments": arguments}
->>>>>>> 8f5f0c93
         self.set_valid_auth(request)
         response, code = self.get_response(request)
         self.assertEqual(api.OK, code)
         score = response.get("score")
         self.assertEqual(score, 42)
-<<<<<<< HEAD
-# +
-=======
 
->>>>>>> 8f5f0c93
     @cases([
         {},
         {"date": "20.07.2017"},
@@ -198,57 +117,26 @@
         {"client_ids": [1, 2], "date": "XXX"},
     ])
     def test_invalid_interests_request(self, arguments):
-<<<<<<< HEAD
-        request = {"account": "horns&hoofs",
-                   "login": "h&f",
-                   "method": "clients_interests",
-                   "arguments": arguments}
-=======
         request = {"account": "horns&hoofs", "login": "h&f", "method": "clients_interests", "arguments": arguments}
->>>>>>> 8f5f0c93
         self.set_valid_auth(request)
         response, code = self.get_response(request)
         self.assertEqual(api.INVALID_REQUEST, code, arguments)
         self.assertTrue(len(response))
 
     @cases([
-<<<<<<< HEAD
-        {"client_ids": [1, 2, 3],
-         "date": datetime.datetime.today().strftime("%d.%m.%Y")},
-=======
         {"client_ids": [1, 2, 3], "date": datetime.datetime.today().strftime("%d.%m.%Y")},
->>>>>>> 8f5f0c93
         {"client_ids": [1, 2], "date": "19.07.2017"},
         {"client_ids": [0]},
     ])
     def test_ok_interests_request(self, arguments):
-<<<<<<< HEAD
-        request = {"account": "horns&hoofs",
-                   "login": "h&f",
-                   "method": "clients_interests",
-                   "arguments": arguments}
-=======
         request = {"account": "horns&hoofs", "login": "h&f", "method": "clients_interests", "arguments": arguments}
->>>>>>> 8f5f0c93
         self.set_valid_auth(request)
         response, code = self.get_response(request)
         self.assertEqual(api.OK, code, arguments)
         self.assertEqual(len(arguments["client_ids"]), len(response))
-<<<<<<< HEAD
-        self.assertTrue(all(
-                v and isinstance(v, list)
-                and all(isinstance(i, (bytes, str)) for i in v)
-                for v in response.values())
-        )
-        self.assertEqual(
-                self.context.get("nclients"),
-                len(arguments["client_ids"])
-        )
-=======
         self.assertTrue(all(v and isinstance(v, list) and all(isinstance(i, (bytes, str)) for i in v)
                         for v in response.values()))
         self.assertEqual(self.context.get("nclients"), len(arguments["client_ids"]))
->>>>>>> 8f5f0c93
 
 
 if __name__ == "__main__":
